#pragma once

#include "redis_connection_manager.h" // Needs access to RedisConnection or similar
#include "exceptions.h"             // For LuaScriptException
#include <nlohmann/json.hpp>
#include <hiredis/hiredis.h> // Added for redisReply
#include <string>
#include <vector>
#include <unordered_map>
#include <mutex>

using json = nlohmann::json;

namespace redisjson {

// Forward declare RedisConnectionManager if not fully included or provide an interface
class RedisConnectionManager;

class LuaScriptManager {
public:
    // Takes a raw pointer to connection manager, does not own it.
    // Manager must outlive the script manager or be handled carefully.
    // Alternatively, could take a shared_ptr or a factory function for connections.
    explicit LuaScriptManager(RedisConnectionManager* conn_manager);
    ~LuaScriptManager();

    LuaScriptManager(const LuaScriptManager&) = delete;
    LuaScriptManager& operator=(const LuaScriptManager&) = delete;

    /**
     * Loads a Lua script into Redis and caches its SHA1 hash.
     * If the script is already loaded (based on name), this might re-load or do nothing.
     * @param name User-defined name for the script (for caching and later execution).
     * @param script_body The Lua script code.
     * @throws RedisCommandException if SCRIPT LOAD fails.
     * @throws ConnectionException if connection fails.
     */
    void load_script(const std::string& name, const std::string& script_body);

    /**
     * Executes a pre-loaded Lua script by its SHA1 hash.
     * @param name The user-defined name of the script (used to find its SHA1).
     * @param keys A vector of key names to be passed to the script (KEYS[1], KEYS[2], ...).
     * @param args A vector of argument values to be passed to the script (ARGV[1], ARGV[2], ...).
     * @return json The result from the Lua script, parsed as JSON.
     *         The script should return a JSON-compatible string or structure.
     *         Handles nil replies from Redis as json(nullptr).
     * @throws LuaScriptException if script name not found, execution fails (NOSCRIPT, runtime error).
     * @throws RedisCommandException for other Redis errors.
     * @throws ConnectionException if connection fails.
     * @throws JsonParsingException if script output cannot be parsed to JSON.
     */
    json execute_script(const std::string& name,
                        const std::vector<std::string>& keys,
                        const std::vector<std::string>& args);

    /**
     * Loads all built-in Lua scripts defined in the requirements.
     * This should be called once, perhaps during RedisJSONClient initialization.
     */
    void preload_builtin_scripts();

    /**
     * Checks if a script by the given name has been loaded (i.e., its SHA is cached).
     */
    bool is_script_loaded(const std::string& name) const;

    /**
     * Clears Redis's Lua script cache on the server (SCRIPT FLUSH) and local SHA cache.
     * Use with caution.
     */
    void clear_all_scripts_cache(); // SCRIPT FLUSH on Redis

    /**
     * Clears only the local cache of script SHAs. Redis server cache is unaffected.
     */
    void clear_local_script_cache();


private:
    RedisConnectionManager* connection_manager_; // Does not own
    std::unordered_map<std::string, std::string> script_shas_; // Maps script name to SHA1
    mutable std::mutex cache_mutex_; // Protects script_shas_

    // Helper to convert Redis reply to JSON.
    // This needs to be robust for various Redis reply types (string, integer, array, nil, error).
    json redis_reply_to_json(redisReply* reply) const;

    // Built-in script bodies (can be quite large)
    // These could be static const strings or loaded from files/resources.
    static const std::string JSON_GET_SET_LUA; // Old, to be reviewed/removed if not used
    static const std::string JSON_COMPARE_SET_LUA; // Old, to be reviewed/removed if not used
<<<<<<< HEAD

=======
    
>>>>>>> 2c01cb02
    // Built-in Lua script strings
    static const std::string JSON_PATH_GET_LUA;
    static const std::string JSON_PATH_SET_LUA;
    static const std::string JSON_PATH_DEL_LUA;
    static const std::string JSON_PATH_TYPE_LUA;
    static const std::string JSON_ARRAY_APPEND_LUA;
    static const std::string JSON_ARRAY_PREPEND_LUA;
    static const std::string JSON_ARRAY_POP_LUA;
    static const std::string JSON_ARRAY_LENGTH_LUA;
    static const std::string ATOMIC_JSON_GET_SET_PATH_LUA;
    static const std::string ATOMIC_JSON_COMPARE_SET_PATH_LUA;
    // ... other built-in scripts
};

} // namespace redisjson<|MERGE_RESOLUTION|>--- conflicted
+++ resolved
@@ -90,11 +90,6 @@
     // These could be static const strings or loaded from files/resources.
     static const std::string JSON_GET_SET_LUA; // Old, to be reviewed/removed if not used
     static const std::string JSON_COMPARE_SET_LUA; // Old, to be reviewed/removed if not used
-<<<<<<< HEAD
-
-=======
-    
->>>>>>> 2c01cb02
     // Built-in Lua script strings
     static const std::string JSON_PATH_GET_LUA;
     static const std::string JSON_PATH_SET_LUA;
