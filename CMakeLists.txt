cmake_minimum_required(VERSION 3.16)
project(RedisJSONPlusPlus VERSION 1.0.0 LANGUAGES CXX)

set(CMAKE_CXX_STANDARD 17)
set(CMAKE_CXX_STANDARD_REQUIRED True)

# Add source files
file(GLOB_RECURSE LIB_SOURCES "src/*.cpp")

# Add library
add_library(redisjson++ ${LIB_SOURCES})
target_include_directories(redisjson++ PUBLIC include)

# nlohmann_json is now vendored in thirdparty/
# Add thirdparty to include directories for redisjson++ target
target_include_directories(redisjson++ PUBLIC thirdparty)
# For consumers of redisjson++, if they need to see nlohmann/json.hpp via redisjson++'s headers:
target_include_directories(redisjson++ INTERFACE thirdparty)


# --- Use system-installed hiredis via pkg-config ---
# Remove FetchContent for hiredis
# include(FetchContent)
# FetchContent_Declare(
#   hiredis
#   GIT_REPOSITORY https://github.com/redis/hiredis.git
#   GIT_TAG v1.2.0 # Or any recent stable version
# )
# set(BUILD_TESTING OFF CACHE BOOL "Disable building tests for dependencies" FORCE) # Not needed if not using FetchContent for deps
# set(HIREDIS_TESTS OFF CACHE BOOL "Disable Hiredis specific tests" FORCE) # Not needed
# FetchContent_MakeAvailable(hiredis)

# Find hiredis using pkg-config
find_package(PkgConfig REQUIRED)
pkg_check_modules(HIREDIS REQUIRED hiredis)

if(HIREDIS_FOUND)
    message(STATUS "Found system hiredis:")
    message(STATUS "  HIREDIS_INCLUDE_DIRS: ${HIREDIS_INCLUDE_DIRS}")
    message(STATUS "  HIREDIS_LIBRARIES: ${HIREDIS_LIBRARIES}")
    message(STATUS "  HIREDIS_CFLAGS: ${HIREDIS_CFLAGS}") # Other flags like definitions
    target_include_directories(redisjson++ PUBLIC ${HIREDIS_INCLUDE_DIRS})
    target_link_libraries(redisjson++ PUBLIC ${HIREDIS_LIBRARIES})
    # If HIREDIS_CFLAGS contains definitions (e.g., -D flags), they might need to be added:
    # string(REGEX MATCHALL "-D[^ ]+" HIREDIS_DEFINITIONS "${HIREDIS_CFLAGS}")
    # target_compile_definitions(redisjson++ PUBLIC ${HIREDIS_DEFINITIONS})
    # Or more simply, if HIREDIS_CFLAGS are suitable for target_compile_options:
    # target_compile_options(redisjson++ PUBLIC ${HIREDIS_CFLAGS}) # Be careful with this, might add non-portable flags
else()
    message(FATAL_ERROR "System hiredis not found via pkg-config. Please install hiredis (e.g., libhiredis-dev) or ensure it's in PKG_CONFIG_PATH.")
endif()
# --- End of hiredis changes ---


# Enable testing with GoogleTest
enable_testing()
find_package(GTest CONFIG REQUIRED) # Modern CMake way to find GTest

# Test files
file(GLOB_RECURSE TEST_SOURCES "tests/*.cpp")

add_executable(unit_tests ${TEST_SOURCES})
target_link_libraries(unit_tests PRIVATE redisjson++ GTest::gtest_main GTest::gmock)
# For older GTest, might be GTest::GTest GTest::Main

# Add test to CTest
include(GoogleTest)
gtest_discover_tests(unit_tests)

# --- Examples ---
if(EXISTS "${CMAKE_CURRENT_SOURCE_DIR}/examples/sample.cpp")
    add_executable(redisjson_sample_program examples/sample.cpp)
    target_link_libraries(redisjson_sample_program PRIVATE redisjson++)
<<<<<<< HEAD
    # With redisjson++ linking hiredis PUBLICly (now via system libs),
=======
    # With redisjson++ linking hiredis PUBLICly (now via system libs), 
>>>>>>> 8c1c5625
    # redisjson_sample_program will also link to hiredis and get its includes correctly.
    message(STATUS "Added example program target: redisjson_sample_program")
else()
    message(STATUS "examples/sample.cpp not found, redisjson_sample_program target not created.")
endif()


# Installation (optional)
# install(TARGETS redisjson++ DESTINATION lib)
# install(DIRECTORY include/ DESTINATION include)
# For system dependencies like hiredis, you typically wouldn't reinstall them with your project.
# Consumers of your installed redisjson++ would need to find hiredis on their system too.
# This is often handled by exporting your project's dependencies in a CMake config file.
# (Advanced topic, not covered by this simple change)<|MERGE_RESOLUTION|>--- conflicted
+++ resolved
@@ -71,11 +71,11 @@
 if(EXISTS "${CMAKE_CURRENT_SOURCE_DIR}/examples/sample.cpp")
     add_executable(redisjson_sample_program examples/sample.cpp)
     target_link_libraries(redisjson_sample_program PRIVATE redisjson++)
-<<<<<<< HEAD
+
     # With redisjson++ linking hiredis PUBLICly (now via system libs),
-=======
-    # With redisjson++ linking hiredis PUBLICly (now via system libs), 
->>>>>>> 8c1c5625
+
+    
+
     # redisjson_sample_program will also link to hiredis and get its includes correctly.
     message(STATUS "Added example program target: redisjson_sample_program")
 else()
