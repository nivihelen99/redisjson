--- conflicted
+++ resolved
@@ -187,11 +187,7 @@
             // JSON.GET for a path can return an array of values if the path is a multi-path expression,
             // or a single JSON value if the path points to a single value.
             // The result is always a string that needs to be parsed as JSON.
-<<<<<<< HEAD
-            // If it's a single value (e.g. a number like `42` or a string like `"hello"`),
-=======
             // If it's a single value (e.g. a number like `42` or a string like `"hello"`), 
->>>>>>> 7d883975
             // nlohmann::json::parse will handle it correctly.
             // If it's an array of values (e.g. `[1,2,3]`), it will also be parsed correctly.
             return _parse_json_reply(result_str, "JSON.GET for key '" + key + "', path '" + path + "'");
@@ -352,11 +348,7 @@
         _connection_manager->return_connection(std::move(conn));
         return true; // Path exists
     }
-<<<<<<< HEAD
-
-=======
     
->>>>>>> 7d883975
     // Any other reply type is unexpected for JSON.TYPE
     _connection_manager->return_connection(std::move(conn));
     throw RedisCommandException("JSON.TYPE", "Key: " + key + ", Path: " + path + ", Error: Unexpected reply type from Redis: " + std::to_string(reply->type));
@@ -401,11 +393,7 @@
         // Throwing an exception seems appropriate if the expectation is that the path should exist.
         throw PathNotFoundException(key, path, "Key or path does not exist, or path is not an array, for JSON.ARRAPPEND");
     }
-<<<<<<< HEAD
-
-=======
     
->>>>>>> 7d883975
     if (reply->type == REDIS_REPLY_ARRAY) {
         // Expecting an array with one element, which is an integer (new length) or nil (path is not an array type).
         if (reply->elements == 1) {
@@ -482,11 +470,7 @@
             }
         }
     }
-<<<<<<< HEAD
-
-=======
     
->>>>>>> 7d883975
     _connection_manager->return_connection(std::move(conn));
     std::string reply_details = "Unexpected reply type: " + std::to_string(reply->type);
     if (reply->type == REDIS_REPLY_STRING) {
@@ -585,11 +569,7 @@
         }
         return static_cast<size_t>(length);
     }
-<<<<<<< HEAD
-
-=======
     
->>>>>>> 7d883975
     // Handle case where it might return an array with one element (the length or nil)
     // This is how ReJSON 2.0+ handles it for single path.
     if (reply->type == REDIS_REPLY_ARRAY && reply->elements == 1) {
@@ -634,11 +614,7 @@
 
     std::unique_ptr<RedisConnection> conn = get_redis_connection();
     std::string patch_str = patch.dump();
-<<<<<<< HEAD
-
-=======
     
->>>>>>> 7d883975
     // JSON.MERGE <key> <path> <value>
     // We assume merging into the root of the document, so path is '$'.
     // The `patch` here is the JSON value to be merged in.
@@ -660,20 +636,12 @@
     // It returns NIL if the key does not exist and the path is not '$' (older versions).
     // For path '$', if the key does not exist, JSON.MERGE will create it and set it to the patch value if patch is an object/array.
     // If the existing value or patch is not a JSON object, it might error or have specific behavior.
-<<<<<<< HEAD
-
-=======
     
->>>>>>> 7d883975
     if (reply->type == REDIS_REPLY_STATUS && strcmp(reply->str, "OK") == 0) {
         _connection_manager->return_connection(std::move(conn));
         return; // Success
     }
-<<<<<<< HEAD
-
-=======
     
->>>>>>> 7d883975
     // JSON.MERGE (on ReJSON < 2.0) could return an integer reply (0 or 1) indicating if a change was made.
     // ReJSON 2.0+ returns "OK". We will primarily check for "OK".
     // If older versions are supported, this might need adjustment.
@@ -870,11 +838,7 @@
             }
             // Non-string elements in keys array would be strange, ignore or log.
         }
-<<<<<<< HEAD
-
-=======
         
->>>>>>> 7d883975
         _connection_manager->return_connection(std::move(conn)); // Return connection after processing reply
 
     } while (cursor != "0");
@@ -919,7 +883,6 @@
     find_values_recursive(document_to_search, search_value, results_array);
 
     return json(results_array); // Convert the C++ vector of json objects to a single json object (array type)
-<<<<<<< HEAD
 }
 
 // Helper recursive function for get_all_paths
@@ -958,46 +921,6 @@
     // If we wanted to list the path *of* the primitive value itself, it would be `current_path_str`.
 }
 
-=======
-}
-
-// Helper recursive function for get_all_paths
-void find_json_paths_recursive(const json& current_node, const std::string& current_path_str, std::vector<std::string>& paths_list) {
-    // Add the path to the current node itself.
-    // Depending on desired output, might not add path to leaf primitive if only paths to containers are needed.
-    // For "all paths", path to everything including primitives makes sense.
-    // paths_list.push_back(current_path_str); // Path to current node. This might be too verbose.
-                                            // Usually paths to elements *within* objects/arrays are listed.
-                                            // Let's adjust to add paths to where values are stored.
-
-    if (current_node.is_object()) {
-        if (current_node.empty() && current_path_str != "$") { // Represent path to empty object itself
-             // paths_list.push_back(current_path_str); // Only if objects themselves need a path entry.
-        }
-        for (auto& el : current_node.items()) {
-            // Escape key name if it contains special characters for robust path generation.
-            // For simplicity, direct concatenation is used here. A robust solution would check el.key().
-            // Example: `$.` is for root, `.` is separator. If key is `my.key`, path becomes `$.my.key` not `$.my.key`.
-            // nlohmann::json path pointers are like "/a/b/0". We are generating JSONPath $.a.b[0]
-            std::string child_path = current_path_str + "." + el.key();
-            paths_list.push_back(child_path); // Path to the key-value pair
-            find_json_paths_recursive(el.value(), child_path, paths_list);
-        }
-    } else if (current_node.is_array()) {
-        if (current_node.empty() && current_path_str != "$") { // Represent path to empty array itself
-            // paths_list.push_back(current_path_str);
-        }
-        for (size_t i = 0; i < current_node.size(); ++i) {
-            std::string child_path = current_path_str + "[" + std::to_string(i) + "]";
-            paths_list.push_back(child_path); // Path to the array element
-            find_json_paths_recursive(current_node[i], child_path, paths_list);
-        }
-    }
-    // For primitive types, the path *to* them (from their parent object/array) is already added.
-    // If we wanted to list the path *of* the primitive value itself, it would be `current_path_str`.
-}
-
->>>>>>> 7d883975
 
 std::vector<std::string> RedisJSONClient::get_all_paths(const std::string& key) const {
     // Client-side implementation. Fetches the whole document.
