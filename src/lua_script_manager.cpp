#include "redisjson++/lua_script_manager.h"
#include "redisjson++/redis_connection_manager.h" // For RedisConnection
#include <vector>

namespace redisjson {

// --- Built-in Lua Scripts Definitions ---
// These are simplified placeholders. Real scripts would be more complex.
// Example: A script that gets a JSON string, parses it (if cjson is available on server),
// modifies a path, and sets it back. For non-RedisJSON modules, server-side parsing is key.
// If cjson is not available on the Redis server, Lua scripts would have to operate on the string
// representation or fetch, modify client-side, and set (which is not atomic for complex ops).
// The requirement implies Lua scripts *are* doing JSON manipulation, so cjson.decode/encode is assumed.

// This script is a conceptual example. Actual RedisJSON module scripts are more complex.
// For a library *not* using RedisJSON module, Lua scripts for JSON ops are non-trivial.
// They'd need a Lua JSON library (like cjson) available in Redis's Lua environment.
const std::string LuaScriptManager::JSON_GET_SET_LUA = R"lua(
    local key = KEYS[1]
    local path_str = ARGV[1] -- Simplified: path as a string, not parsed deeply here
    local new_value_json_str = ARGV[2]

    local current_json_str = redis.call('GET', key)
    if not current_json_str then
        return nil -- Or some error indication
    end

    -- Assume cjson is available in Redis Lua environment
    local current_doc = cjson.decode(current_json_str)
    local new_value = cjson.decode(new_value_json_str)

    -- Simplified path handling: assumes path_str is a single top-level key
    -- A real script would need a robust path parser in Lua or receive parsed path elements.
    local old_value_at_path = current_doc[path_str]
    current_doc[path_str] = new_value

    redis.call('SET', key, cjson.encode(current_doc))

    if old_value_at_path == nil then -- cjson might convert Lua nil to json null if that's how it works
        return redis.call('cjson.encode', nil) -- Explicitly return JSON null string
    end
    return cjson.encode(old_value_at_path)
)lua";

// Placeholder - real script would be more involved
const std::string LuaScriptManager::JSON_COMPARE_SET_LUA = R"lua(
    local key = KEYS[1]
    local path_str = ARGV[1]
    local expected_value_json_str = ARGV[2]
    local new_value_json_str = ARGV[3]

    local current_json_str = redis.call('GET', key)
    if not current_json_str then
        return 0 -- False: key does not exist
    end

    local current_doc = cjson.decode(current_json_str)
    local expected_value = cjson.decode(expected_value_json_str)
    local new_value = cjson.decode(new_value_json_str)

    -- Simplified path handling
    local actual_value_at_path = current_doc[path_str]

    -- Note: Comparing JSON objects/arrays for equality in Lua can be tricky.
    -- This simple comparison might not work for complex types.
    -- Usually, deep comparison or comparing their string encodings is needed.
    -- For this placeholder, assume direct comparison works for simple values.
    if actual_value_at_path == expected_value then
        current_doc[path_str] = new_value
        redis.call('SET', key, cjson.encode(current_doc))
        return 1 -- True: success
    else
        return 0 -- False: comparison failed
    end
)lua";

const std::string LuaScriptManager::ATOMIC_JSON_GET_SET_PATH_LUA = R"lua(
-- KEYS[1]: key
-- ARGV[1]: path
-- ARGV[2]: new_value (JSON string)
local current_value_str = redis.call('JSON.GET', KEYS[1], ARGV[1])
redis.call('JSON.SET', KEYS[1], ARGV[1], ARGV[2])
return current_value_str
)lua";

const std::string LuaScriptManager::ATOMIC_JSON_COMPARE_SET_PATH_LUA = R"lua(
-- KEYS[1]: key
-- ARGV[1]: path
-- ARGV[2]: expected_value (JSON string)
-- ARGV[3]: new_value (JSON string)
local current_value_lua_str = redis.call('JSON.GET', KEYS[1], ARGV[1])
local expected_value_json_str = ARGV[2]
-- If path does not exist, JSON.GET returns Lua boolean false.
if current_value_lua_str == false then
    -- If expected value is the JSON literal "null", treat non-existence as matching "null".
    if expected_value_json_str == "null" then
        redis.call('JSON.SET', KEYS[1], ARGV[1], ARGV[3])
        return 1 -- Set succeeded
    else
        return 0 -- Path not found and expected was not "null"
    end
end
-- Path exists, current_value_lua_str is a JSON string (e.g., "\"foo\"", "123", "{\"a\":1}", "null")
if current_value_lua_str == expected_value_json_str then
    redis.call('JSON.SET', KEYS[1], ARGV[1], ARGV[3])
    return 1 -- Set succeeded
else
    return 0 -- Value did not match
end
)lua";


// --- LuaScriptManager Implementation ---
LuaScriptManager::LuaScriptManager(RedisConnectionManager* conn_manager)
    : connection_manager_(conn_manager) {
    if (!conn_manager) {
        throw std::invalid_argument("RedisConnectionManager cannot be null for LuaScriptManager.");
    }
}

LuaScriptManager::~LuaScriptManager() {
    // Local SHA cache (script_shas_) is cleaned up by its destructor.
    // No ownership of connection_manager_.
}

void LuaScriptManager::load_script(const std::string& name, const std::string& script_body) {
    if (name.empty() || script_body.empty()) {
        throw std::invalid_argument("Script name and body cannot be empty.");
    }

    auto conn_guard = connection_manager_->get_connection(); // This will throw if simplified get_connection fails
    RedisConnection* conn = conn_guard.get();
    if (!conn || !conn->is_connected()) {
        throw ConnectionException("Failed to get valid Redis connection for SCRIPT LOAD.");
    }

    redisReply* reply = conn->command("SCRIPT LOAD %s", script_body.c_str());

    if (!reply) {
        throw RedisCommandException("SCRIPT LOAD", "No reply from Redis (connection error: " + (conn->get_context() ? std::string(conn->get_context()->errstr) : "unknown") + ")");
    }

    std::string sha1_hash;
    if (reply->type == REDIS_REPLY_STRING) {
        sha1_hash = std::string(reply->str, reply->len);
    } else if (reply->type == REDIS_REPLY_ERROR) {
        std::string err_msg = std::string(reply->str, reply->len);
        freeReplyObject(reply);
        throw RedisCommandException("SCRIPT LOAD", err_msg);
    } else {
        // Unexpected reply type
        freeReplyObject(reply);
        throw RedisCommandException("SCRIPT LOAD", "Unexpected reply type: " + std::to_string(reply->type));
    }

    freeReplyObject(reply);

    if (sha1_hash.empty()) {
         throw RedisCommandException("SCRIPT LOAD", "Failed to load script, SHA1 hash is empty.");
    }

    std::lock_guard<std::mutex> lock(cache_mutex_);
    script_shas_[name] = sha1_hash;
}

json LuaScriptManager::redis_reply_to_json(redisReply* reply) const {
    if (!reply) return json(nullptr); // Or throw? Depending on context.

    switch (reply->type) {
        case REDIS_REPLY_STRING:
        case REDIS_REPLY_STATUS: // Status often contains simple strings like "OK"
            // Attempt to parse as JSON string. If script returns plain string, it might be an error or simple value.
            // For scripts designed to return JSON, the string reply *is* the JSON.
            try {
                return json::parse(reply->str, reply->str + reply->len);
            } catch (const json::parse_error& e) {
                // If it's not valid JSON, but a simple string, what to do?
                // For now, assume scripts always return valid JSON strings or handle errors via REDIS_REPLY_ERROR.
                // If a script is meant to return a non-JSON string, this needs adjustment.
                // Or, it could be a JSON string that happens to be simple, like "\"OK\"".
                // Let's be strict: if it's a string reply from EVALSHA, it should be a JSON string.
                throw JsonParsingException("Failed to parse script string output as JSON: " + std::string(e.what()) + ", content: " + std::string(reply->str, reply->len));
            }
        case REDIS_REPLY_INTEGER:
            return json(reply->integer); // Convert integer to JSON number
        case REDIS_REPLY_NIL:
            return json(nullptr); // JSON null
        case REDIS_REPLY_ARRAY: {
            // Lua scripts can return tables, which hiredis maps to REDIS_REPLY_ARRAY.
            // Each element of the array also needs conversion.
            // This is important if a script returns a list of JSON strings or mixed types.
            json::array_t arr;
            for (size_t i = 0; i < reply->elements; ++i) {
                arr.push_back(redis_reply_to_json(reply->element[i]));
            }
            return arr;
        }
        case REDIS_REPLY_ERROR:
            // This is an error FROM THE SCRIPT ITSELF (e.g. Lua runtime error)
            // or Redis error like OOM.
            throw LuaScriptException("<unknown script, error from reply>", std::string(reply->str, reply->len));
        default:
            throw RedisCommandException("EVALSHA/SCRIPT", "Unexpected Redis reply type: " + std::to_string(reply->type));
    }
}


json LuaScriptManager::execute_script(const std::string& name,
                                    const std::vector<std::string>& keys,
                                    const std::vector<std::string>& args) {
    std::string sha1_hash;
    {
        std::lock_guard<std::mutex> lock(cache_mutex_);
        auto it = script_shas_.find(name);
        if (it == script_shas_.end()) {
            throw LuaScriptException(name, "Script not loaded or SHA not found in local cache.");
        }
        sha1_hash = it->second;
    }

    auto conn_guard = connection_manager_->get_connection();
    RedisConnection* conn = conn_guard.get();
     if (!conn || !conn->is_connected()) {
        throw ConnectionException("Failed to get valid Redis connection for EVALSHA.");
    }

    // Construct argv for redisCommandArgv: "EVALSHA", sha1, num_keys, key1, key2, ..., arg1, arg2, ...
    std::vector<const char*> argv_c;
    std::vector<size_t> argv_len;

    argv_c.push_back("EVALSHA");
    argv_len.push_back(strlen("EVALSHA"));

    argv_c.push_back(sha1_hash.c_str());
    argv_len.push_back(sha1_hash.length());

    std::string num_keys_str = std::to_string(keys.size());
    argv_c.push_back(num_keys_str.c_str());
    argv_len.push_back(num_keys_str.length());

    for (const auto& key : keys) {
        argv_c.push_back(key.c_str());
        argv_len.push_back(key.length());
    }
    for (const auto& arg : args) {
        argv_c.push_back(arg.c_str());
        argv_len.push_back(arg.length());
    }

    redisReply* reply = conn->command_argv(argv_c.size(), argv_c.data(), argv_len.data());

    if (!reply) {
         throw RedisCommandException("EVALSHA", "No reply from Redis (connection error: " + (conn->get_context() ? std::string(conn->get_context()->errstr) : "unknown") + ")");
    }

    // Handle NOSCRIPT error: try to reload the script and retry ONCE.
    if (reply->type == REDIS_REPLY_ERROR && strncmp(reply->str, "NOSCRIPT", 8) == 0) {
        freeReplyObject(reply);
        reply = nullptr; // Important: nullify before potential re-assignment

        // Attempt to find the original script body to reload.
        // This requires storing original scripts if we want to auto-reload.
        // For now, assume preload_builtin_scripts or manual load_script was called.
        // If the script was ad-hoc loaded and not built-in, we can't easily get its body here
        // unless we also cache script bodies by name (which script_shas_ doesn't do).
        // This is a limitation of the current design if scripts can be flushed from Redis.

        // Simplification: For now, do not attempt auto-reload. Client should ensure scripts are loaded.
        // Or, `load_script` could be more intelligent (SCRIPT EXISTS before LOAD).
        // A robust solution would re-load the script using its original body (if cached by LuaScriptManager)
        // and then retry EVALSHA.

        // For this iteration, NOSCRIPT is a fatal error for this execution attempt.
        // {
        //    std::lock_guard<std::mutex> lock(cache_mutex_);
        //    script_shas_.erase(name); // Remove potentially stale SHA
        // }
        // throw LuaScriptException(name, "Script not found on server (NOSCRIPT). Consider reloading.");

        // Let's try to re-load if it's a known built-in script (conceptual - needs script body access)
        // This part is tricky as we need the script body.
        // For now, just throw:
        std::string noscript_error = std::string(reply->str, reply->len);
        freeReplyObject(reply);
        throw LuaScriptException(name, "Script not found on server (NOSCRIPT): " + noscript_error + ". Reload script and retry.");
    }

    json result_json;
    try {
        result_json = redis_reply_to_json(reply); // This can throw LuaScriptException for script runtime errors
    } catch (const LuaScriptException& e) { // Catch script error from redis_reply_to_json
        freeReplyObject(reply);
        throw LuaScriptException(name, "Error during script execution: " + std::string(e.what()));
    } catch (...) { // Catch other parsing errors etc.
        freeReplyObject(reply);
        throw;
    }

    freeReplyObject(reply);
    return result_json;
}


void LuaScriptManager::preload_builtin_scripts() {
    // Example of preloading. In a real app, script bodies would be more robustly managed.
    try {
        // Load new scripts for RedisJSON path operations
        load_script("atomic_json_get_set_path", ATOMIC_JSON_GET_SET_PATH_LUA);
        load_script("atomic_json_compare_set_path", ATOMIC_JSON_COMPARE_SET_PATH_LUA);

        // Reviewing old scripts:
        // The old JSON_GET_SET_LUA and JSON_COMPARE_SET_LUA operate on full key GET/SET
        // and assume Lua-side JSON parsing (cjson) for path-like operations.
        // These might be useful for a generic Redis client but are less ideal for a RedisJSON specific client
        // if path operations are intended to use RedisJSON's native path support.
        // For now, I will comment them out from preloading to avoid confusion,
        // unless they are explicitly needed for other functionalities not covered by current TODOs.
        // load_script("json_get_set", JSON_GET_SET_LUA);
        // load_script("json_compare_set", JSON_COMPARE_SET_LUA);
<<<<<<< HEAD

=======
        
>>>>>>> 7d883975
        // ... load other built-in scripts if any ...
        // load_script("json_merge.lua", JSON_MERGE_LUA); // Example, if a Lua based merge was needed
        // load_script("json_array_ops.lua", JSON_ARRAY_OPS_LUA); // Example
        // load_script("json_search.lua", JSON_SEARCH_LUA);

    } catch (const RedisJSONException& e) {
        // Failed to preload one or more scripts. This could be a critical setup error.
        // Log this error. Depending on policy, may rethrow or continue.
        // For now, rethrow as it might leave the client in an inconsistent state.
        throw LuaScriptException("preload_builtin_scripts", "Failed to load a built-in script: " + std::string(e.what()));
    }
}

bool LuaScriptManager::is_script_loaded(const std::string& name) const {
    std::lock_guard<std::mutex> lock(cache_mutex_);
    return script_shas_.count(name) > 0;
}

void LuaScriptManager::clear_all_scripts_cache() {
    auto conn_guard = connection_manager_->get_connection();
    RedisConnection* conn = conn_guard.get();
    if (!conn || !conn->is_connected()) {
        throw ConnectionException("Failed to get valid Redis connection for SCRIPT FLUSH.");
    }

    redisReply* reply = conn->command("SCRIPT FLUSH");
    if (!reply) {
         throw RedisCommandException("SCRIPT FLUSH", "No reply from Redis (connection error: " + (conn->get_context() ? std::string(conn->get_context()->errstr) : "unknown") + ")");
    }

    if (reply->type == REDIS_REPLY_ERROR) {
        std::string err_msg = std::string(reply->str, reply->len);
        freeReplyObject(reply);
        throw RedisCommandException("SCRIPT FLUSH", err_msg);
    }
    // Typically SCRIPT FLUSH returns "OK" on success
    if (!(reply->type == REDIS_REPLY_STATUS && strcmp(reply->str, "OK") == 0)) {
         // Log unexpected success reply, but proceed to clear local cache
    }

    freeReplyObject(reply);

    // Clear local cache as well
    clear_local_script_cache();
}

void LuaScriptManager::clear_local_script_cache() {
    std::lock_guard<std::mutex> lock(cache_mutex_);
    script_shas_.clear();
}

} // namespace redisjson<|MERGE_RESOLUTION|>--- conflicted
+++ resolved
@@ -317,11 +317,6 @@
         // unless they are explicitly needed for other functionalities not covered by current TODOs.
         // load_script("json_get_set", JSON_GET_SET_LUA);
         // load_script("json_compare_set", JSON_COMPARE_SET_LUA);
-<<<<<<< HEAD
-
-=======
-        
->>>>>>> 7d883975
         // ... load other built-in scripts if any ...
         // load_script("json_merge.lua", JSON_MERGE_LUA); // Example, if a Lua based merge was needed
         // load_script("json_array_ops.lua", JSON_ARRAY_OPS_LUA); // Example
